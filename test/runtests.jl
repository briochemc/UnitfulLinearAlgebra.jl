--- conflicted
+++ resolved
@@ -238,8 +238,6 @@
             B = BestMultipliableMatrix(A,p,q ,exact=true)
             @test square(B)
             @test ~squarable(B)
-<<<<<<< HEAD
-=======
 
             # make equivalent Diagonal matrix.
             C = UnitfulLinearAlgebra.Diagonal([1.0m, 4.0s],unit.(p),unit.(q))
@@ -249,7 +247,6 @@
             out = chol(ustrip.(A))
             
         end
->>>>>>> 7dd2ba0f
 
             Q = UnitfulLinearAlgebra.cholesky(B)
             transpose(Q.U)*Q.U
